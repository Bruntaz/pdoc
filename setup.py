--- conflicted
+++ resolved
@@ -56,11 +56,7 @@
     },
     install_requires=[
         "mako>=1.0.7,<1.1",
-<<<<<<< HEAD
-        "markdown>=2.6.11,<2.7",
-=======
         "markdown2>=2.3.5,<2.4",
->>>>>>> a04cd4c8
         "pygments>=2.2.0,<2.3",
     ],
 )