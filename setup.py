--- conflicted
+++ resolved
@@ -1,27 +1,14 @@
-<<<<<<< HEAD
 import os
 import re
 from distutils.core import setup
 
 here = os.path.abspath(os.path.dirname(__file__))
 
-with open(os.path.join(here, "longdesc.rst"), encoding='utf-8') as f:
+with open(os.path.join(here, "README.md"), encoding="utf-8") as f:
     long_description = f.read()
 
 with open(os.path.join(here, "pdoc", "__init__.py")) as f:
     VERSION = re.search(r'__version__ = "(.+?)"', f.read()).group(1)
-=======
-from distutils.core import setup
-import os.path
-import re
-
-
-here = os.path.abspath(os.path.dirname(__file__))
-with open(os.path.join(here, "README.md"), encoding="utf-8") as f:
-    long_description = f.read()
-with open(os.path.join(here, "pdoc", "version.py")) as f:
-    VERSION = re.search(r'VERSION = "(.+?)"', f.read()).group(1)
->>>>>>> 0e51eaf2
 
 setup(
     name="pdoc",
@@ -54,7 +41,7 @@
     extras_require={
         "dev": [
             "flake8>=3.5, <3.6",
-            "mypy",
+            "mypy>=0.620, <0.621",
             "pytest>=3.3,<4",
             "pytest-cov>=2.5.1,<3",
             "pytest-faulthandler>=1.3.1,<2",
